--- conflicted
+++ resolved
@@ -26,16 +26,6 @@
     - name: Install dependencies
       run: |
         python -m pip install --upgrade pip
-<<<<<<< HEAD
-        pip install build
-    - name: Build package
-      run: python -m build
-    - name: Publish package
-      uses: pypa/gh-action-pypi-publish@27b31702a0e7fc50959f5ad993c78deac1bdfc29
-      with:
-        user: __token__
-        password: ${{ secrets.PYPI_API_TOKEN }}
-=======
         pip install setuptools wheel twine
         if [ -f requirements.txt ]; then pip install -r requirements.txt; fi
     - name: Build and publish
@@ -44,5 +34,4 @@
         TWINE_PASSWORD: ${{ secrets.PYPI_PASSWORD }}
       run: |
         python setup.py sdist bdist_wheel
-        twine upload dist/*
->>>>>>> c0882885
+        twine upload dist/*