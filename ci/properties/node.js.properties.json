{
    "name": "Node.js",
    "description": "Build and test a Node.js project with npm.",
    "iconName": "nodejs",
<<<<<<< HEAD
    "categories": ["Continuous integration", "JavaScript", "Node", "Npm"]
=======
    "categories": ["JavaScript", "npm"]
>>>>>>> dcecd1b5
}<|MERGE_RESOLUTION|>--- conflicted
+++ resolved
@@ -2,9 +2,5 @@
     "name": "Node.js",
     "description": "Build and test a Node.js project with npm.",
     "iconName": "nodejs",
-<<<<<<< HEAD
-    "categories": ["Continuous integration", "JavaScript", "Node", "Npm"]
-=======
-    "categories": ["JavaScript", "npm"]
->>>>>>> dcecd1b5
+    "categories": ["Continuous integration", "JavaScript", "npm"]
 }