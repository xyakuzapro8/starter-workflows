name: Elixir CI

on: push

jobs:
  build:

    runs-on: ubuntu-latest

    steps:
<<<<<<< HEAD
    - uses: actions/checkout@v1
    - name: Setup elixir
      uses: actions/setup-elixir@v1.0.0
      with:
        elixir-version: 1.9.x # Define the elixir version [required]
        otp-version: 22.x # Define the OTP version [required]
=======
    - uses: actions/checkout@v2
>>>>>>> 14ce7220
    - name: Install Dependencies
      run: |
        mix local.rebar --force
        mix local.hex --force
        mix deps.get
    - name: Run Tests
      run: mix test
<|MERGE_RESOLUTION|>--- conflicted
+++ resolved
@@ -8,20 +8,16 @@
     runs-on: ubuntu-latest
 
     steps:
-<<<<<<< HEAD
-    - uses: actions/checkout@v1
+    - uses: actions/checkout@v2
     - name: Setup elixir
       uses: actions/setup-elixir@v1.0.0
       with:
         elixir-version: 1.9.x # Define the elixir version [required]
         otp-version: 22.x # Define the OTP version [required]
-=======
-    - uses: actions/checkout@v2
->>>>>>> 14ce7220
     - name: Install Dependencies
       run: |
         mix local.rebar --force
         mix local.hex --force
         mix deps.get
     - name: Run Tests
-      run: mix test
+      run: mix test