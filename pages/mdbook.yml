--- conflicted
+++ resolved
@@ -22,11 +22,7 @@
 # However, do NOT cancel in-progress runs as we want to allow these production deployments to complete.
 concurrency:
   group: "pages"
-<<<<<<< HEAD
   cancel-in-progress: false
-=======
-  cancel-in-progress: true
->>>>>>> 7116ef2c
 
 jobs:
   # Build job
