# This workflow uses actions that are not certified by GitHub.
# They are provided by a third-party and are governed by
# separate terms of service, privacy policy, and support
# documentation.
#
# SOOS is the easy-to-integrate and affordable software security solution for your whole team.
# Learn more at https://soos.io/
#
# To use this action, perform the following steps:
#
# 1.  Create an account on https://app.soos.io. SOOS offers a free 30 day trial for our SCA and DAST products.
#
# 2.  Navigate to the "Integrate" page in the SOOS app (https://app.soos.io/integrate). Note the "API Credentials" section of this page; the keys you will need for the next step are here.
#
# 3. Set up your SOOS API Key and SOOS Client Id as Github Secrets named SOOS_API_KEY and SOOS_CLIENT_ID.
#
# 4. (Optional) If you'd like to upload SARIF results of DAST scans to GitHub, set SOOS_GITHUB_PAT with your Github Personal Access Token.
#

name: "SOOS DAST Scan"

on:
  push:
    branches: [ $default-branch, $protected-branches ]
  pull_request:
    branches: [ $default-branch ]

jobs:
  soos:
    permissions:
      security-events: write # for uploading code scanning alert info
      actions: read # only required for a private repository by github/codeql-action/upload-sarif to get the Action run status
    name: SOOS DAST Scan
    runs-on: ubuntu-latest
    steps:
      - name: Run SOOS DAST Scan
<<<<<<< HEAD
        uses: soos-io/soos-dast-github-action@3e71b27756f4ed77d7ad3c0ad92afddb47a40e4d # Use latest version from https://github.com/marketplace/actions/soos-dast
=======
        uses: soos-io/soos-dast-github-action@5b9c65687cee49aee1c776759f25561f908be565 # Use latest version from https://github.com/marketplace/actions/soos-dast
>>>>>>> dcac13ea
        with:
          client_id: ${{ secrets.SOOS_CLIENT_ID }}
          api_key: ${{ secrets.SOOS_API_KEY }}
          project_name: "<YOUR-PROJECT-NAME>"
          scan_mode: "baseline"
          target_url: "https://www.example.com/"
          output_format: "sarif"
      - name: Upload SOOS DAST SARIF Report
        uses: github/codeql-action/upload-sarif@v2
        with:
          sarif_file: results.sarif

<|MERGE_RESOLUTION|>--- conflicted
+++ resolved
@@ -34,11 +34,7 @@
     runs-on: ubuntu-latest
     steps:
       - name: Run SOOS DAST Scan
-<<<<<<< HEAD
         uses: soos-io/soos-dast-github-action@3e71b27756f4ed77d7ad3c0ad92afddb47a40e4d # Use latest version from https://github.com/marketplace/actions/soos-dast
-=======
-        uses: soos-io/soos-dast-github-action@5b9c65687cee49aee1c776759f25561f908be565 # Use latest version from https://github.com/marketplace/actions/soos-dast
->>>>>>> dcac13ea
         with:
           client_id: ${{ secrets.SOOS_CLIENT_ID }}
           api_key: ${{ secrets.SOOS_API_KEY }}
