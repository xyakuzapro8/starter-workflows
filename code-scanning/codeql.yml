# For most projects, this workflow file will not need changing; you simply need
# to commit it to your repository.
#
# You may wish to alter this file to override the set of languages analyzed,
# or to provide custom queries or build logic.
#
# ******** NOTE ********
# We have attempted to detect the languages in your repository. Please check
# the `language` matrix defined below to confirm you have the correct set of
# supported CodeQL languages.
#
name: "CodeQL"

on:
  push:
    branches: [ $default-branch, $protected-branches ]
  pull_request:
    # The branches below must be a subset of the branches above
    branches: [ $default-branch ]
  schedule:
    - cron: $cron-weekly

jobs:
  analyze:
    name: Analyze
<<<<<<< HEAD
    # Runner size impacts CodeQL analysis time. To learn more, please see:
    #   - https://gh.io/recommended-hardware-resources-for-running-codeql
    #   - https://gh.io/supported-runners-and-hardware-resources
    #   - https://gh.io/using-larger-runners
    # Consider using larger runners for possible analysis time improvements. 
    runs-on: ubuntu-latest
=======
    runs-on: ${{ (matrix.language == 'swift' && 'macos-latest') || 'ubuntu-latest' }}
    timeout-minutes: ${{ (matrix.language == 'swift' && 120) || 360 }}
>>>>>>> d19bb9f0
    permissions:
      actions: read
      contents: read
      security-events: write

    strategy:
      fail-fast: false
      matrix:
        language: [ $detected-codeql-languages ]
        # CodeQL supports [ $supported-codeql-languages ]
        # Use only 'java' to analyze code written in Java, Kotlin or both
        # Use only 'javascript' to analyze code written in JavaScript, TypeScript or both
        # Learn more about CodeQL language support at https://aka.ms/codeql-docs/language-support

    steps:
    - name: Checkout repository
      uses: actions/checkout@v3

    # Initializes the CodeQL tools for scanning.
    - name: Initialize CodeQL
      uses: github/codeql-action/init@v2
      with:
        languages: ${{ matrix.language }}
        # If you wish to specify custom queries, you can do so here or in a config file.
        # By default, queries listed here will override any specified in a config file.
        # Prefix the list here with "+" to use these queries and those in the config file.

        # For more details on CodeQL's query packs, refer to: https://docs.github.com/en/code-security/code-scanning/automatically-scanning-your-code-for-vulnerabilities-and-errors/configuring-code-scanning#using-queries-in-ql-packs
        # queries: security-extended,security-and-quality


    # Autobuild attempts to build any compiled languages (C/C++, C#, Go, Java, or Swift).
    # If this step fails, then you should remove it and run the build manually (see below)
    - name: Autobuild
      uses: github/codeql-action/autobuild@v2

    # ℹ️ Command-line programs to run using the OS shell.
    # 📚 See https://docs.github.com/en/actions/using-workflows/workflow-syntax-for-github-actions#jobsjob_idstepsrun

    #   If the Autobuild fails above, remove it and uncomment the following three lines.
    #   modify them (or add more) to build your code if your project, please refer to the EXAMPLE below for guidance.

    # - run: |
    #     echo "Run, Build Application using script"
    #     ./location_of_script_within_repo/buildscript.sh

    - name: Perform CodeQL Analysis
      uses: github/codeql-action/analyze@v2
      with:
        category: "/language:${{matrix.language}}"<|MERGE_RESOLUTION|>--- conflicted
+++ resolved
@@ -23,17 +23,13 @@
 jobs:
   analyze:
     name: Analyze
-<<<<<<< HEAD
     # Runner size impacts CodeQL analysis time. To learn more, please see:
     #   - https://gh.io/recommended-hardware-resources-for-running-codeql
     #   - https://gh.io/supported-runners-and-hardware-resources
     #   - https://gh.io/using-larger-runners
     # Consider using larger runners for possible analysis time improvements. 
-    runs-on: ubuntu-latest
-=======
     runs-on: ${{ (matrix.language == 'swift' && 'macos-latest') || 'ubuntu-latest' }}
     timeout-minutes: ${{ (matrix.language == 'swift' && 120) || 360 }}
->>>>>>> d19bb9f0
     permissions:
       actions: read
       contents: read
