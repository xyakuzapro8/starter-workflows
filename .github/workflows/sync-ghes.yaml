name: Sync workflows for GHES

on:
  push:
<<<<<<< HEAD
    branches: [ $default-branch ]
=======
    branches: [ main ]
  workflow_dispatch:
>>>>>>> 7f48f721

jobs:
  sync:
    permissions:
      contents: write
    runs-on: ubuntu-latest
    steps:
    - uses: actions/checkout@v3
    - run: |
        git fetch --no-tags --prune --depth=1 origin +refs/heads/*:refs/remotes/origin/*
        git config user.email "cschleiden@github.com"
        git config user.name "GitHub Actions"
    - uses: actions/setup-node@v3
      with:
        node-version: '16'
        cache: 'npm'
        cache-dependency-path: script/sync-ghes/package-lock.json
    - name: Check starter workflows for GHES compat
      run: |
        npm ci
        npx ts-node-script ./index.ts
      working-directory: ./script/sync-ghes
    - run: |
        git add -A
        if [ -z "$(git status --porcelain)" ]; then
          echo "No changes to commit"
        else
          git commit -m "Updating GHES workflows"
        fi
    - run: git push<|MERGE_RESOLUTION|>--- conflicted
+++ resolved
@@ -2,12 +2,7 @@
 
 on:
   push:
-<<<<<<< HEAD
-    branches: [ $default-branch ]
-=======
     branches: [ main ]
-  workflow_dispatch:
->>>>>>> 7f48f721
 
 jobs:
   sync:
